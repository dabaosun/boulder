#!/usr/bin/env python2.7
import argparse
import atexit
import base64
import json
import os
import re
import shutil
import socket
import subprocess
import sys
import tempfile
import time
import urllib
import urllib2

import startservers


class ExitStatus:
    OK, PythonFailure, NodeFailure, Error, OCSPFailure, CTFailure, IncorrectCommandLineArgs = range(7)


class ProcInfo:
    """
        Args:
            cmd (str): The command that was run
            proc(subprocess.Popen): The Popen of the command run
    """

    def __init__(self, cmd, proc):
        self.cmd = cmd
        self.proc = proc


def die(status):
    global exit_status
    # Set exit_status so cleanup handler knows what to report.
    exit_status = status
    sys.exit(exit_status)

def fetch_ocsp(request_bytes, url):
    """Fetch an OCSP response using POST, GET, and GET with URL encoding.

    Returns a tuple of the responses.
    """
    ocsp_req_b64 = base64.b64encode(request_bytes)

    # Make the OCSP request three different ways: by POST, by GET, and by GET with
    # URL-encoded parameters. All three should have an identical response.
    get_response = urllib2.urlopen("%s/%s" % (url, ocsp_req_b64)).read()
    get_encoded_response = urllib2.urlopen("%s/%s" % (url, urllib.quote(ocsp_req_b64, safe = ""))).read()
    post_response = urllib2.urlopen("%s/" % (url), request_bytes).read()

    return (post_response, get_response, get_encoded_response)

def make_ocsp_req(cert_file, issuer_file):
    """Return the bytes of an OCSP request for the given certificate file."""
    ocsp_req_file = os.path.join(tempdir, "ocsp.req")
    # First generate the OCSP request in DER form
    cmd = ("openssl ocsp -no_nonce -issuer %s -cert %s -reqout %s" % (
        issuer_file, cert_file, ocsp_req_file))
    print cmd
    subprocess.check_output(cmd, shell=True)
    with open(ocsp_req_file) as f:
        ocsp_req = f.read()
    return ocsp_req

def fetch_until(cert_file, issuer_file, url, initial, final):
    """Fetch OCSP for cert_file until OCSP status goes from initial to final.

    Initial and final are treated as regular expressions. Any OCSP response
    whose OpenSSL OCSP verify output doesn't match either initial or final is
    a fatal error.

    If OCSP responses by the three methods (POST, GET, URL-encoded GET) differ
    from each other, that is a fatal error.

    If we loop for more than five seconds, that is a fatal error.

    Returns nothing on success.
    """
    ocsp_request = make_ocsp_req(cert_file, issuer_file)
    timeout = time.time() + 5
    while True:
        time.sleep(0.25)
        if time.time() > timeout:
            print("Timed out waiting for OCSP to go from '%s' to '%s'" % (
                initial, final))
            die(ExitStatus.OCSPFailure)
        responses = fetch_ocsp(ocsp_request, url)
        # This variable will be true at the end of the loop if all the responses
        # matched the final state.
        all_final = True
        for resp in responses:
            verify_output = ocsp_verify(cert_file, issuer_file, resp)
            if re.search(initial, verify_output):
                all_final = False
                break
            elif re.search(final, verify_output):
                continue
            else:
                print verify_output
                print("OCSP response didn't match '%s' or '%s'" %(
                    initial, final))
                die(ExitStatus.OCSPFailure)
        if all_final:
            # Check that all responses were equal to each other.
            for resp in responses:
                if resp != responses[0]:
                    print "OCSP responses differed:"
                    print(base64.b64encode(responses[0]))
                    print(" vs ")
                    print(base64.b64encode(resp))
                    die(ExitStatus.OCSPFailure)
            return

def ocsp_verify(cert_file, issuer_file, ocsp_response):
    ocsp_resp_file = os.path.join(tempdir, "ocsp.resp")
    with open(ocsp_resp_file, "w") as f:
        f.write(ocsp_response)
    ocsp_verify_cmd = """openssl ocsp -no_nonce -issuer %s -cert %s \
      -verify_other %s -CAfile ../test-root.pem \
      -respin %s""" % (issuer_file, cert_file, issuer_file, ocsp_resp_file)
    print ocsp_verify_cmd
    try:
        output = subprocess.check_output(ocsp_verify_cmd,
            shell=True, stderr=subprocess.STDOUT)
    except subprocess.CalledProcessError as e:
        output = e.output
        print output
        print "subprocess returned non-zero: %s" % e
        die(ExitStatus.OCSPFailure)
    # OpenSSL doesn't always return non-zero when response verify fails, so we
    # also look for the string "Response Verify Failure"
    verify_failure = "Response Verify Failure"
    if re.search(verify_failure, output):
        print output
        die(ExitStatus.OCSPFailure)
    return output

def wait_for_ocsp_good(cert_file, issuer_file, url):
    fetch_until(cert_file, issuer_file, url, " unauthorized", ": good")

def wait_for_ocsp_revoked(cert_file, issuer_file, url):
    fetch_until(cert_file, issuer_file, url, ": good", ": revoked")

def verify_ct_submission(expectedSubmissions, url):
    resp = urllib2.urlopen(url)
    submissionStr = resp.read()
    if int(submissionStr) != expectedSubmissions:
        print "Expected %d submissions, found %d" % (expectedSubmissions, int(submissionStr))
        die(ExitStatus.CTFailure)

def run_node_test():
    cert_file = os.path.join(tempdir, "cert.der")
    cert_file_pem = os.path.join(tempdir, "cert.pem")
    key_file = os.path.join(tempdir, "key.pem")
    # Pick a random hostname so we don't run into certificate rate limiting.
    domain = subprocess.check_output("openssl rand -hex 6", shell=True).strip()
    # Issue the certificate and transform it from DER-encoded to PEM-encoded.
    if subprocess.Popen('''
        node test.js --email foo@letsencrypt.org --agree true \
          --domains www.%s-TEST.com --new-reg http://localhost:4000/acme/new-reg \
          --certKey %s --cert %s && \
        openssl x509 -in %s -out %s -inform der -outform pem
        ''' % (domain, key_file, cert_file, cert_file, cert_file_pem),
        shell=True).wait() != 0:
        print("\nIssuing failed")
        die(ExitStatus.NodeFailure)

    ee_ocsp_url = "http://localhost:4002"
    issuer_ocsp_url = "http://localhost:4003"

    # As OCSP-Updater is generating responses independently of the CA we sit in a loop
    # checking OCSP until we either see a good response or we timeout (5s).
    wait_for_ocsp_good(cert_file_pem, "../test-ca.pem", ee_ocsp_url)

    # Verify that the static OCSP responder, which answers with a
    # pre-signed, long-lived response for the CA cert, works.
    wait_for_ocsp_good("../test-ca.pem", "../test-root.pem", issuer_ocsp_url)

    verify_ct_submission(1, "http://localhost:4500/submissions")

    if subprocess.Popen('''
        node revoke.js %s %s http://localhost:4000/acme/revoke-cert
        ''' % (cert_file, key_file), shell=True).wait() != 0:
        print("\nRevoking failed")
        die(ExitStatus.NodeFailure)

    wait_for_ocsp_revoked(cert_file_pem, "../test-ca.pem", ee_ocsp_url)
    return 0

def run_caa_node_test():
    cert_file = os.path.join(tempdir, "cert.der")
    key_file = os.path.join(tempdir, "key.pem")

    def runNode(domain):
        return subprocess.Popen('''
        node test.js --email foo@letsencrypt.org --agree true \
          --domains %s --new-reg http://localhost:4000/acme/new-reg \
          --certKey %s --cert %s
        ''' % (domain, key_file, cert_file),
        shell=True).wait()

    if runNode("bad-caa-reserved.com") == 0:
        print("\nIssused certificate for domain with bad CAA records")
        die(ExitStatus.NodeFailure)

    if runNode("good-caa-reserved.com") != 0:
        print("\nDidn't issue certificate for domain with good CAA records")
        die(ExitStatus.NodeFailure)


def run_client_tests():
    root = os.environ.get("LETSENCRYPT_PATH")
    assert root is not None, (
        "Please set LETSENCRYPT_PATH env variable to point at "
        "initialized (virtualenv) client repo root")
    cmd = os.path.join(root, 'tests', 'boulder-integration.sh')
    if subprocess.Popen(cmd, shell=True, cwd=root, executable='/bin/bash').wait() != 0:
        die(ExitStatus.PythonFailure)

def check_activity_monitor():
    """Ensure that the activity monitor is running and received some messages."""
    resp = urllib2.urlopen("http://localhost:8007/debug/vars")
    debug_vars = json.loads(resp.read())
    assert debug_vars['messages'] > 0, "Activity Monitor received zero messages."

@atexit.register
def cleanup():
    import shutil
    shutil.rmtree(tempdir)
    if exit_status == ExitStatus.OK:
        print("\n\nSUCCESS")
    else:
        if exit_status:
            print("\n\nFAILURE %d" % exit_status)

exit_status = None
tempdir = tempfile.mkdtemp()

<<<<<<< HEAD
parser = argparse.ArgumentParser(description='Run integration tests')
parser.add_argument('--all', dest="run_all", action="store_true",
                    help="run all of the clients' integration tests")
parser.add_argument('--letsencrypt', dest='run_letsencrypt', action='store_true',
                    help="run the letsencrypt's (the python client's) integration tests")
parser.add_argument('--node', dest="run_node", action="store_true",
                    help="run the node client's integration tests")
parser.add_argument('--nodeCAA', dest="run_node_caa", action="store_true",
                    help="run the node client's CAA specific integration tests")
parser.set_defaults(run_all=False, run_letsencrypt=False, run_node=False)
args = parser.parse_args()

if not (args.run_all or args.run_letsencrypt or args.run_node or args.run_node_caa):
    print >> sys.stderr, "must run at least one of the letsencrypt or node tests with --all, --letsencrypt, --node, or --nodeCAA"
    die(ExitStatus.IncorrectCommandLineArgs)
=======
def main():
    parser = argparse.ArgumentParser(description='Run integration tests')
    parser.add_argument('--all', dest="run_all", action="store_true",
                        help="run all of the clients' integration tests")
    parser.add_argument('--letsencrypt', dest='run_letsencrypt', action='store_true',
                        help="run the letsencrypt's (the python client's) integration tests")
    parser.add_argument('--node', dest="run_node", action="store_true",
                        help="run the node client's integration tests")
    parser.set_defaults(run_all=False, run_letsencrypt=False, run_node=False)
    args = parser.parse_args()

    if not (args.run_all or args.run_letsencrypt or args.run_node):
        print >> sys.stderr, "must run at least one of the letsencrypt or node tests with --all, --letsencrypt, or --node"
        die(ExitStatus.IncorrectCommandLineArgs)

    if not startservers.start(race_detection=True):
        die(ExitStatus.Error)

    if args.run_all or args.run_node:
        run_node_test()
>>>>>>> 634f1941

    # Simulate a disconnection from RabbitMQ to make sure reconnects work.
    startservers.bounce_forward()

<<<<<<< HEAD
if args.run_all or args.run_node or args.run_node_caa:
    os.chdir('test/js')

    if subprocess.Popen('npm install', shell=True).wait() != 0:
        print("\n Installing NPM modules failed")
        die(ExitStatus.Error)

if args.run_all or args.run_node:
    run_node_test()

if args.run_all or args.run_node_caa:
    run_caa_node_test()

# Simulate a disconnection from RabbitMQ to make sure reconnects work.
startservers.bounce_forward()
=======
    if args.run_all or args.run_letsencrypt:
        run_client_tests()

    check_activity_monitor()
>>>>>>> 634f1941

    if not startservers.check():
        die(ExitStatus.Error)
    exit_status = ExitStatus.OK

if __name__ == "__main__":
    try:
        main()
    except Exception:
        exit_status = ExitStatus.Error
        raise<|MERGE_RESOLUTION|>--- conflicted
+++ resolved
@@ -240,23 +240,6 @@
 exit_status = None
 tempdir = tempfile.mkdtemp()
 
-<<<<<<< HEAD
-parser = argparse.ArgumentParser(description='Run integration tests')
-parser.add_argument('--all', dest="run_all", action="store_true",
-                    help="run all of the clients' integration tests")
-parser.add_argument('--letsencrypt', dest='run_letsencrypt', action='store_true',
-                    help="run the letsencrypt's (the python client's) integration tests")
-parser.add_argument('--node', dest="run_node", action="store_true",
-                    help="run the node client's integration tests")
-parser.add_argument('--nodeCAA', dest="run_node_caa", action="store_true",
-                    help="run the node client's CAA specific integration tests")
-parser.set_defaults(run_all=False, run_letsencrypt=False, run_node=False)
-args = parser.parse_args()
-
-if not (args.run_all or args.run_letsencrypt or args.run_node or args.run_node_caa):
-    print >> sys.stderr, "must run at least one of the letsencrypt or node tests with --all, --letsencrypt, --node, or --nodeCAA"
-    die(ExitStatus.IncorrectCommandLineArgs)
-=======
 def main():
     parser = argparse.ArgumentParser(description='Run integration tests')
     parser.add_argument('--all', dest="run_all", action="store_true",
@@ -276,34 +259,20 @@
         die(ExitStatus.Error)
 
     if args.run_all or args.run_node:
+        os.chdir('test/js')
+        if subprocess.Popen('npm install', shell=True).wait() != 0:
+            print("\n Installing NPM modules failed")
+            die(ExitStatus.Error)
         run_node_test()
->>>>>>> 634f1941
+        run_caa_node_test()
 
     # Simulate a disconnection from RabbitMQ to make sure reconnects work.
     startservers.bounce_forward()
 
-<<<<<<< HEAD
-if args.run_all or args.run_node or args.run_node_caa:
-    os.chdir('test/js')
-
-    if subprocess.Popen('npm install', shell=True).wait() != 0:
-        print("\n Installing NPM modules failed")
-        die(ExitStatus.Error)
-
-if args.run_all or args.run_node:
-    run_node_test()
-
-if args.run_all or args.run_node_caa:
-    run_caa_node_test()
-
-# Simulate a disconnection from RabbitMQ to make sure reconnects work.
-startservers.bounce_forward()
-=======
     if args.run_all or args.run_letsencrypt:
         run_client_tests()
 
     check_activity_monitor()
->>>>>>> 634f1941
 
     if not startservers.check():
         die(ExitStatus.Error)
