--- conflicted
+++ resolved
@@ -8,11 +8,7 @@
 import (
 	"fmt"
 	"math/rand"
-<<<<<<< HEAD
-=======
-	"net"
 	"strings"
->>>>>>> 3afc1bb7
 	"time"
 
 	"github.com/letsencrypt/boulder/Godeps/_workspace/src/github.com/miekg/dns"
