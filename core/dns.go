// Copyright 2015 ISRG.  All rights reserved
// This Source Code Form is subject to the terms of the Mozilla Public
// License, v. 2.0. If a copy of the MPL was not distributed with this
// file, You can obtain one at http://mozilla.org/MPL/2.0/.

package core

import (
	"errors"
	"fmt"
	"math/rand"
	"net"
	"time"

	"github.com/letsencrypt/boulder/Godeps/_workspace/src/github.com/miekg/dns"
)

// DNSSECError indicates an error caused by DNSSEC failing.
type DNSSECError struct {
}

// Error gives the DNSSEC failure notice.
func (err DNSSECError) Error() string {
	return "DNSSEC validation failure"
}

// DNSResolver represents a resolver system
type DNSResolver struct {
	DNSClient *dns.Client
	Servers   []string
}

// NewDNSResolver constructs a new DNS resolver object that utilizes the
// provided list of DNS servers for resolution.
func NewDNSResolver(dialTimeout time.Duration, servers []string) *DNSResolver {
	dnsClient := new(dns.Client)

	// Set timeout for underlying net.Conn
	dnsClient.DialTimeout = dialTimeout

	return &DNSResolver{DNSClient: dnsClient, Servers: servers}
}

// ExchangeOne performs a single DNS exchange with a randomly chosen server
// out of the server list, returning the response, time, and error (if any)
func (dnsResolver *DNSResolver) ExchangeOne(m *dns.Msg) (rsp *dns.Msg, rtt time.Duration, err error) {
	if len(dnsResolver.Servers) < 1 {
		err = fmt.Errorf("Not configured with at least one DNS Server")
		return
	}

	// Randomly pick a server
	chosenServer := dnsResolver.Servers[rand.Intn(len(dnsResolver.Servers))]

	return dnsResolver.DNSClient.Exchange(m, chosenServer)
}

// LookupDNSSEC sends the provided DNS message to a randomly chosen server (see
// ExchangeOne) with DNSSEC enabled. If the lookup fails, this method sends a
// clarification query to determine if it's because DNSSEC was invalid or just
// a run-of-the-mill error. If it's because of DNSSEC, it returns ErrorDNSSEC.
func (dnsResolver *DNSResolver) LookupDNSSEC(m *dns.Msg) (*dns.Msg, time.Duration, error) {
	// Set DNSSEC OK bit
	m.SetEdns0(4096, true)
	r, rtt, err := dnsResolver.ExchangeOne(m)
	if err != nil {
		return r, rtt, err
	}

	if r.Rcode != dns.RcodeSuccess && r.Rcode != dns.RcodeNameError && r.Rcode != dns.RcodeNXRrset {
		if r.Rcode == dns.RcodeServerFailure {
			// Re-send query with +cd to see if SERVFAIL was caused by DNSSEC
			// validation failure at the resolver
			m.CheckingDisabled = true
			checkR, _, err := dnsResolver.ExchangeOne(m)
			if err != nil {
				return r, rtt, err
			}

			if checkR.Rcode != dns.RcodeServerFailure {
				// DNSSEC error, so we return the testable object.
				err = DNSSECError{}
				return r, rtt, err
			}
		}
		err = fmt.Errorf("Invalid response code: %d-%s", r.Rcode, dns.RcodeToString[r.Rcode])
		return r, rtt, err
	}

	return r, rtt, err
}

// LookupTXT uses a DNSSEC-enabled query to find all TXT records associated with
// the provided hostname. If the query fails due to DNSSEC, error will be
// set to ErrorDNSSEC.
func (dnsResolver *DNSResolver) LookupTXT(hostname string) ([]string, time.Duration, error) {
	var txt []string

	m := new(dns.Msg)
	m.SetQuestion(dns.Fqdn(hostname), dns.TypeTXT)
	r, rtt, err := dnsResolver.LookupDNSSEC(m)

	if err != nil {
		return nil, 0, err
	}

	for _, answer := range r.Answer {
		if answer.Header().Rrtype == dns.TypeTXT {
			txtRec := answer.(*dns.TXT)
			for _, field := range txtRec.Txt {
				txt = append(txt, field)
			}
		}
	}

	return txt, rtt, err
}

<<<<<<< HEAD
// LookupHost uses a DNSSEC-enabled query to find all A/AAAA records associated with
// the provided hostname. If the query fails due to DNSSEC, error will be
// set to ErrorDNSSEC.
func (dnsResolver *DNSResolver) LookupHost(hostname string) ([]net.IP, time.Duration, error) {
	var addrs []net.IP
	var answers []dns.RR

	m := new(dns.Msg)
	m.SetQuestion(dns.Fqdn(hostname), dns.TypeA)
	r, aRtt, err := dnsResolver.LookupDNSSEC(m)
	if err != nil {
		return addrs, aRtt, err
	}
	answers = append(answers, r.Answer...)

	m.SetQuestion(dns.Fqdn(hostname), dns.TypeAAAA)
	r, aaaaRtt, err := dnsResolver.LookupDNSSEC(m)
	if err != nil {
		return addrs, aRtt+aaaaRtt, err
	}
	answers = append(answers, r.Answer...)

	for _, answer := range answers {
		if answer.Header().Rrtype == dns.TypeA {
			a := answer.(*dns.A)
			addrs = append(addrs, a.A)
		} else if answer.Header().Rrtype == dns.TypeAAAA {
			aaaa := answer.(*dns.AAAA)
			addrs = append(addrs, aaaa.AAAA)
		}
	}

	return addrs, aRtt+aaaaRtt, nil
=======
// LookupCNAME uses a DNSSEC-enabled query to  records for domain and returns either
// the target, "", or a if the query fails due to DNSSEC, error will be set to
// ErrorDNSSEC.
func (dnsResolver *DNSResolver) LookupCNAME(domain string) (string, error) {
	m := new(dns.Msg)
	m.SetQuestion(dns.Fqdn(domain), dns.TypeCNAME)

	r, _, err := dnsResolver.LookupDNSSEC(m)
	if err != nil {
		return "", err
	}

	for _, answer := range r.Answer {
		if cname, ok := answer.(*dns.CNAME); ok {
			return cname.Target, nil
		}
	}

	return "", nil
}

// LookupCAA uses a DNSSEC-enabled query to find all CAA records associated with
// the provided hostname. If the query fails due to DNSSEC, error will be
// set to ErrorDNSSEC.
func (dnsResolver *DNSResolver) LookupCAA(domain string, alias bool) ([]*dns.CAA, error) {
	if alias {
		// Check if there is a CNAME record for domain
		canonName, err := dnsResolver.LookupCNAME(domain)
		if err != nil {
			return nil, err
		}
		if canonName == "" || canonName == domain {
			return []*dns.CAA{}, nil
		}
		domain = canonName
	}

	m := new(dns.Msg)
	m.SetQuestion(dns.Fqdn(domain), dns.TypeCAA)

	r, _, err := dnsResolver.LookupDNSSEC(m)
	if err != nil {
		return nil, err
	}

	var CAAs []*dns.CAA
	for _, answer := range r.Answer {
		if answer.Header().Rrtype == dns.TypeCAA {
			caaR, ok := answer.(*dns.CAA)
			if !ok {
				err = errors.New("Badly formatted record")
				return nil, err
			}
			CAAs = append(CAAs, caaR)
		}
	}

	return CAAs, nil
>>>>>>> 8d6c0d2d
}<|MERGE_RESOLUTION|>--- conflicted
+++ resolved
@@ -116,7 +116,6 @@
 	return txt, rtt, err
 }
 
-<<<<<<< HEAD
 // LookupHost uses a DNSSEC-enabled query to find all A/AAAA records associated with
 // the provided hostname. If the query fails due to DNSSEC, error will be
 // set to ErrorDNSSEC.
@@ -135,7 +134,7 @@
 	m.SetQuestion(dns.Fqdn(hostname), dns.TypeAAAA)
 	r, aaaaRtt, err := dnsResolver.LookupDNSSEC(m)
 	if err != nil {
-		return addrs, aRtt+aaaaRtt, err
+		return addrs, aRtt + aaaaRtt, err
 	}
 	answers = append(answers, r.Answer...)
 
@@ -149,8 +148,9 @@
 		}
 	}
 
-	return addrs, aRtt+aaaaRtt, nil
-=======
+	return addrs, aRtt + aaaaRtt, nil
+}
+
 // LookupCNAME uses a DNSSEC-enabled query to  records for domain and returns either
 // the target, "", or a if the query fails due to DNSSEC, error will be set to
 // ErrorDNSSEC.
@@ -209,5 +209,4 @@
 	}
 
 	return CAAs, nil
->>>>>>> 8d6c0d2d
 }