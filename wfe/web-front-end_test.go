--- conflicted
+++ resolved
@@ -213,13 +213,8 @@
 	wfe.log.SyslogWriter = mocks.NewSyslogWriter()
 
 	wfe.RA = &MockRegistrationAuthority{}
-<<<<<<< HEAD
-	wfe.SA = &MockSA{}
+	wfe.SA = &mocks.MockSA{}
 	wfe.stats, _ = statsd.NewNoopClient()
-=======
-	wfe.SA = &mocks.MockSA{}
-	wfe.Stats, _ = statsd.NewNoopClient()
->>>>>>> dc4e8487
 	wfe.SubscriberAgreementURL = agreementURL
 
 	return wfe
@@ -440,14 +435,9 @@
 
 	// TODO: Use a mock RA so we can test various conditions of authorized, not
 	// authorized, etc.
-<<<<<<< HEAD
 	stats, _ := statsd.NewNoopClient(nil)
 	ra := ra.NewRegistrationAuthorityImpl(fakeClock, wfe.log, stats)
-	ra.SA = &MockSA{}
-=======
-	ra := ra.NewRegistrationAuthorityImpl(fakeClock, wfe.log)
 	ra.SA = &mocks.MockSA{}
->>>>>>> dc4e8487
 	ra.CA = &MockCA{}
 	ra.PA = &MockPA{}
 	wfe.SA = &mocks.MockSA{}
@@ -605,12 +595,8 @@
 	test.AssertNotError(t, err, "Problem setting up HTTP handlers")
 
 	wfe.RA = &MockRegistrationAuthority{}
-<<<<<<< HEAD
-	wfe.SA = &MockSA{}
-=======
 	wfe.SA = &mocks.MockSA{}
-	wfe.Stats, _ = statsd.NewNoopClient()
->>>>>>> dc4e8487
+	wfe.stats, _ = statsd.NewNoopClient()
 	wfe.SubscriberAgreementURL = agreementURL
 
 	key, err := jose.LoadPrivateKey([]byte(test2KeyPrivatePEM))
@@ -881,12 +867,8 @@
 	wfe := setupWFE(t)
 
 	wfe.RA = &MockRegistrationAuthority{}
-<<<<<<< HEAD
-	wfe.SA = &MockSA{}
-=======
 	wfe.SA = &mocks.MockSA{}
-	wfe.Stats, _ = statsd.NewNoopClient()
->>>>>>> dc4e8487
+	wfe.stats, _ = statsd.NewNoopClient()
 	wfe.SubscriberAgreementURL = agreementURL
 	responseWriter := httptest.NewRecorder()
 	responseWriter.Body.Reset()
@@ -906,12 +888,8 @@
 	test.AssertNotError(t, err, "Problem setting up HTTP handlers")
 
 	wfe.RA = &MockRegistrationAuthority{}
-<<<<<<< HEAD
-	wfe.SA = &MockSA{}
-=======
 	wfe.SA = &mocks.MockSA{}
-	wfe.Stats, _ = statsd.NewNoopClient()
->>>>>>> dc4e8487
+	wfe.stats, _ = statsd.NewNoopClient()
 	responseWriter := httptest.NewRecorder()
 
 	// GET instead of POST should be rejected
@@ -998,12 +976,8 @@
 	test.AssertNotError(t, err, "Problem setting up HTTP handlers")
 
 	wfe.RA = &MockRegistrationAuthority{}
-<<<<<<< HEAD
-	wfe.SA = &MockSA{}
-=======
 	wfe.SA = &mocks.MockSA{}
-	wfe.Stats, _ = statsd.NewNoopClient()
->>>>>>> dc4e8487
+	wfe.stats, _ = statsd.NewNoopClient()
 	wfe.SubscriberAgreementURL = agreementURL
 	responseWriter := httptest.NewRecorder()
 
@@ -1093,12 +1067,8 @@
 	wfe := setupWFE(t)
 
 	wfe.RA = &MockRegistrationAuthority{}
-<<<<<<< HEAD
-	wfe.SA = &MockSA{}
-=======
 	wfe.SA = &mocks.MockSA{}
-	wfe.Stats, _ = statsd.NewNoopClient()
->>>>>>> dc4e8487
+	wfe.stats, _ = statsd.NewNoopClient()
 	wfe.SubscriberAgreementURL = agreementURL
 
 	responseWriter := httptest.NewRecorder()
