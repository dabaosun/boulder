--- conflicted
+++ resolved
@@ -38,11 +38,7 @@
 bhsm:
     # To minimize the fetching of various layers this should match
     # the FROM image and tag in boulder/Dockerfile
-<<<<<<< HEAD
-    image: letsencrypt/boulder-tools:2017-02-07
-=======
     image: letsencrypt/boulder-tools:2017-02-20
->>>>>>> a7cd4fb2
     environment:
         PKCS11_DAEMON_SOCKET: tcp://0.0.0.0:5657
     command: /usr/local/bin/pkcs11-daemon /usr/lib/softhsm/libsofthsm.so
